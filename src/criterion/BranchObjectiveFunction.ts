import { ObjectiveFunction } from "../search/objective/ObjectiveFunction";
import { Encoding } from "../search/Encoding";
import { Node } from "../graph/Node";
import { SearchSubject } from "../search/SearchSubject";
import { BranchDistance } from "../search/objective/BranchDistance";
import { Datapoint } from "../testcase/execution/TestCaseRunner";

/**
 * Objective function for the branch criterion.
 *
 * @author Mitchell Olsthoorn
 * @author Annibale Panichella
 * @author Dimitri Stallenberg
 */
export class BranchObjectiveFunction<T extends Encoding>
  implements ObjectiveFunction<T> {
  protected _subject: SearchSubject<T>;
  protected _id: string;
  protected _line: number;
  protected _type: boolean;

  /**
   * Constructor.
   *
   * @param subject
   * @param id
   * @param line
   * @param type
   */
  constructor(
    subject: SearchSubject<T>,
    id: string,
    line: number,
    type: boolean
  ) {
    this._subject = subject;
    this._id = id;
    this._line = line;
    this._type = type;
  }

  /**
   * @inheritDoc
   */
  calculateDistance(encoding: T): number {
    const executionResult = encoding.getExecutionResult();

<<<<<<< HEAD
    for (const trace of executionResult.getTraces()) {
      // Check if it is a branch node and has been hit
      if (trace.type !== "branch" || trace.hits === 0) {
        continue;
      }

      // Check if the branch in question is currently an objective
      const objective = this._subject
        .getObjectives()
        .filter((objective) => objective instanceof BranchObjectiveFunction)
        .find((objective) => {
          const branchObjective = <BranchObjectiveFunction<T>>objective;
          return (
            branchObjective._line === trace.line
          );
        });

      if (!objective) {
        continue;
      }

      // find the corresponding branch node inside the cfg
      const branchNode = this._subject.cfg.nodes.find((n: Node) => {
        return n.line === trace.line;
      });
=======
    if (executionResult === undefined) {
      return Number.MAX_VALUE;
    }
>>>>>>> f2c1804f

    // let's check if the line is covered
    if (executionResult.coversLine(this._line)) {
      const branchTrace = executionResult
        .getTraces()
        .find(
          (trace) =>
            trace.type === "branch" &&
            trace.line === this._line &&
            trace.locationIdx === this._locationIdx
        );

      if (branchTrace.hits > 0) {
        return 0;
      } else {
        const oppositeBranch = executionResult.getTraces().find(
          (trace) =>
            trace.type === "branch" &&
            trace.id === branchTrace.id && // same branch id
            trace.locationIdx !== this._locationIdx // different location (0 = false, 1 = true)
        );

        return BranchDistance.branchDistanceNumeric(
          oppositeBranch.opcode,
          oppositeBranch.left,
          oppositeBranch.right,
          this._type
        );
      }
    }

<<<<<<< HEAD
    const nodes = this._subject.cfg.nodes.filter(
      (n: any) => n.functionDefinition || n.branchId
    );

    // find the node in the CFG object that corresponds to the objective
    const node = nodes.find((n) => {
      return this._line === n.line;
=======
    // find the corresponding branch node inside the cfg
    const branchNode = this._subject.cfg.nodes.find((n: Node) => {
      return n.locationIdx === this._locationIdx && n.line === this._line;
>>>>>>> f2c1804f
    });

    // find the closest covered branch to the objective branch
    let closestHitNode = null;
    let approachLevel = Number.MAX_VALUE;
    for (const n of this._subject.cfg.nodes) {
      const traces = executionResult
        .getTraces()
        .filter(
          (trace) =>
            trace.line === n.line &&
            (trace.type === "branch" ||
              trace.type === "probePre" ||
              trace.type === "probePost" ||
              trace.type === "function") &&
            trace.hits > 0
        );
      for (const trace of traces) {
        const pathDistance = this._subject.getPath(n.id, branchNode.id);
        if (approachLevel > pathDistance) {
          approachLevel = pathDistance;
          closestHitNode = trace;
        }
      }
    }

    // if closer node (branch or probe) is not found, we return the distance to the root branch
    if (!closestHitNode) {
      return Number.MAX_VALUE;
    }

    let branchDistance: number;

    if (closestHitNode.type === "function") branchDistance = 1;
    else branchDistance = this.computeBranchDistance(closestHitNode);

    // add the distances
    const distance = approachLevel + branchDistance;
    return distance;
  }

  /**
   *  Calculate the branch distance between: covering the branch needed to get a closer approach distance
   *  and the currently covered branch always between 0 and 1
   * @param node
   * @protected
   */
  protected computeBranchDistance(node: Datapoint): number {
    const trueBranch = BranchDistance.branchDistanceNumeric(
      node.opcode,
      node.left,
      node.right,
      true
    );

    const falseBranch = BranchDistance.branchDistanceNumeric(
      node.opcode,
      node.left,
      node.right,
      false
    );

    return Math.max(trueBranch, falseBranch);
  }

  /**
   * @inheritDoc
   */
  getIdentifier(): string {
    return this._id;
  }

  /**
   * @inheritDoc
   */
  getSubject(): SearchSubject<T> {
    return this._subject;
  }
}<|MERGE_RESOLUTION|>--- conflicted
+++ resolved
@@ -39,63 +39,26 @@
     this._type = type;
   }
 
-  /**
-   * @inheritDoc
-   */
   calculateDistance(encoding: T): number {
     const executionResult = encoding.getExecutionResult();
 
-<<<<<<< HEAD
-    for (const trace of executionResult.getTraces()) {
-      // Check if it is a branch node and has been hit
-      if (trace.type !== "branch" || trace.hits === 0) {
-        continue;
-      }
-
-      // Check if the branch in question is currently an objective
-      const objective = this._subject
-        .getObjectives()
-        .filter((objective) => objective instanceof BranchObjectiveFunction)
-        .find((objective) => {
-          const branchObjective = <BranchObjectiveFunction<T>>objective;
-          return (
-            branchObjective._line === trace.line
-          );
-        });
-
-      if (!objective) {
-        continue;
-      }
-
-      // find the corresponding branch node inside the cfg
-      const branchNode = this._subject.cfg.nodes.find((n: Node) => {
-        return n.line === trace.line;
-      });
-=======
     if (executionResult === undefined) {
       return Number.MAX_VALUE;
     }
->>>>>>> f2c1804f
 
     // let's check if the line is covered
     if (executionResult.coversLine(this._line)) {
-      const branchTrace = executionResult
-        .getTraces()
-        .find(
-          (trace) =>
-            trace.type === "branch" &&
-            trace.line === this._line &&
-            trace.locationIdx === this._locationIdx
-        );
+      const branchTrace = executionResult.getTraces().find(
+        (trace) => trace.type === "branch" && trace.line === this._line
+          && !!trace.locationIdx === this._type
+      );
 
       if (branchTrace.hits > 0) {
         return 0;
       } else {
         const oppositeBranch = executionResult.getTraces().find(
-          (trace) =>
-            trace.type === "branch" &&
-            trace.id === branchTrace.id && // same branch id
-            trace.locationIdx !== this._locationIdx // different location (0 = false, 1 = true)
+          (trace) => trace.type === "branch" && trace.id === branchTrace.id // same branch id
+            && !!trace.locationIdx !== this._type // different location (0 = false, 1 = true)
         );
 
         return BranchDistance.branchDistanceNumeric(
@@ -107,20 +70,16 @@
       }
     }
 
-<<<<<<< HEAD
-    const nodes = this._subject.cfg.nodes.filter(
-      (n: any) => n.functionDefinition || n.branchId
-    );
-
-    // find the node in the CFG object that corresponds to the objective
-    const node = nodes.find((n) => {
-      return this._line === n.line;
-=======
     // find the corresponding branch node inside the cfg
     const branchNode = this._subject.cfg.nodes.find((n: Node) => {
-      return n.locationIdx === this._locationIdx && n.line === this._line;
->>>>>>> f2c1804f
+      return n.branch && n.lines.includes(this._line);
     });
+    const childEdge = this._subject.cfg.edges.find((edge) => {
+      return edge.from === branchNode.id && edge.branchType === this._type;
+    })
+    const childNode = this._subject.cfg.nodes.find((node) => {
+      return node.id === childEdge.to;
+    })
 
     // find the closest covered branch to the objective branch
     let closestHitNode = null;
@@ -130,15 +89,16 @@
         .getTraces()
         .filter(
           (trace) =>
-            trace.line === n.line &&
+            n.lines.includes(trace.line) &&
             (trace.type === "branch" ||
+              // TODO: Should the pre be in here?
               trace.type === "probePre" ||
               trace.type === "probePost" ||
               trace.type === "function") &&
             trace.hits > 0
         );
       for (const trace of traces) {
-        const pathDistance = this._subject.getPath(n.id, branchNode.id);
+        const pathDistance = this._subject.getPath(n.id, childNode.id);
         if (approachLevel > pathDistance) {
           approachLevel = pathDistance;
           closestHitNode = trace;
