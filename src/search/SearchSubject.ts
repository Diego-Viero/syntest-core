--- conflicted
+++ resolved
@@ -2,12 +2,8 @@
 import { ObjectiveFunction } from "./objective/ObjectiveFunction";
 import { Encoding } from "./Encoding";
 import { Edge } from "../graph/Edge";
-<<<<<<< HEAD
-import { getLogger } from "../util/logger";
 import {ActionDescription} from "../graph/parsing/ActionDescription";
-=======
 import { getUserInterface } from "../ui/UserInterface";
->>>>>>> 1ecd1c20
 
 const { Graph, alg } = require("@dagrejs/graphlib");
 
