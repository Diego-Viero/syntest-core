import { Encoding } from "../Encoding";
import { Archive } from "../Archive";
import { SearchSubject } from "../SearchSubject";
import { ObjectiveManager } from "../objective/managers/ObjectiveManager";
import { BudgetManager } from "../budget/BudgetManager";
import { getLogger } from "../../util/logger";
import { getUserInterface } from "../../ui/UserInterface";
import { TerminationManager } from "../termination/TerminationManager";
import { SearchListener } from "../SearchListener";

/**
 * Abstract search algorithm to search for an optimal solution within the search space.
 *
 * The search algorithm is dependent on the encoding of the search space.
 *
 * @author Mitchell Olsthoorn
 */
export abstract class SearchAlgorithm<T extends Encoding> {
  /**
   * Manager that keeps track of which objectives have been covered and are still to be searched.
   * @protected
   */
  protected _objectiveManager: ObjectiveManager<T>;

  /**
   * List of search listeners.
   *
   * These listeners can be used to notify other services with updates about the search process.
   * @protected
   */
  protected _listeners: SearchListener<T>[];

  /**
   * Abstract constructor.
   *
   * @param objectiveManager The objective manager
   * @protected
   */
  protected constructor(objectiveManager: ObjectiveManager<T>) {
    this._objectiveManager = objectiveManager;
    this._listeners = [];
  }

  /**
   * Initialization phase of the search process.
   *
   * @protected
   * @param budgetManager The budget manager to track budget progress
   * @param terminationManager The termination trigger manager
   */
  protected abstract _initialize(
    budgetManager: BudgetManager<T>,
    terminationManager: TerminationManager
  ): void;

  /**
   * Iteration phase of the search process.
   *
   * @protected
   * @param budgetManager The budget manager to track budget progress
   * @param terminationManager The termination trigger manager
   */
  protected abstract _iterate(
    budgetManager: BudgetManager<T>,
    terminationManager: TerminationManager
  ): void;

  /**
   * Search the search space for an optimal solution until one of the termination conditions are met.
   *
   * @param subject The subject of the search
   * @param budgetManager The budget manager to track budget progress
   * @param terminationManager The termination trigger manager
   */
  public async search(
    subject: SearchSubject<T>,
    budgetManager: BudgetManager<T>,
    terminationManager: TerminationManager
  ): Promise<Archive<T>> {
    // Inform listeners that the search started
    this._listeners.forEach((listener) => {
      listener.searchStarted(this, budgetManager, terminationManager);
    });
    getUserInterface().getProgressBar().start(100, 0);

    // Start initialization budget tracking
    budgetManager.initializationStarted();

    // Load search subject into the objective manager
    this._objectiveManager.load(subject);

    // Initialize search process
    await this._initialize(budgetManager, terminationManager);

<<<<<<< HEAD
    getUserInterface().startProgressBar()
    getUserInterface().updateProgressBar(this.getProgress(), budgetManager.getBudget())
=======
    // Stop initialization budget tracking, inform the listeners, and start search budget tracking
    budgetManager.initializationStopped();
    this._listeners.forEach((listener) =>
      listener.initializationDone(this, budgetManager, terminationManager)
    );
    getUserInterface()
      .getProgressBar()
      .update(100 - budgetManager.getBudget());
    budgetManager.searchStarted();
>>>>>>> 97908f4c

    // Start search until the budget has expired, a termination trigger has been triggered, or there are no more objectives
    while (
      this._objectiveManager.hasObjectives() &&
      budgetManager.hasBudgetLeft() &&
      !terminationManager.isTriggered()
    ) {
      // Start next iteration of the search process
      await this._iterate(budgetManager, terminationManager);

<<<<<<< HEAD
      getUserInterface().updateProgressBar(this.getProgress(), budgetManager.getBudget())
    }
    budgetManager.stop();
    getUserInterface().stopProgressBar()
=======
      // Inform the budget manager and listeners that an iteration happened
      budgetManager.iteration(this);
      this._listeners.forEach((listener) =>
        listener.iteration(this, budgetManager, terminationManager)
      );
      getUserInterface()
        .getProgressBar()
        .update(100 - budgetManager.getBudget());
    }

    // Stop search budget tracking
    budgetManager.searchStopped();

    // Inform listeners that the search stopped
    this._listeners.forEach((listener) => {
      listener.searchStarted(this, budgetManager, terminationManager);
    });
    getUserInterface().getProgressBar().stop();
>>>>>>> 97908f4c

    // Return the archive of covered objectives
    return this._objectiveManager.getArchive();
  }

  /**
   * Return the objective manager.
   */
  public getObjectiveManager(): ObjectiveManager<T> {
    return this._objectiveManager;
  }

  /**
   * The progress of the search process.
   */
  public get progress(): number {
    const numberOfCoveredObjectives = this._objectiveManager.getCoveredObjectives()
      .size;
    const numberOfUncoveredObjectives = this._objectiveManager.getUncoveredObjectives()
      .size;
    const progress =
      (numberOfCoveredObjectives /
        (numberOfCoveredObjectives + numberOfUncoveredObjectives)) *
      100;
    const factor = 10 ** 2;
    return Math.round(progress * factor) / factor;
  }

  /**
   * Add a search listener to monitor the search process.
   *
   * @param listener The listener to add
   */
  public addListener(listener: SearchListener<T>): SearchAlgorithm<T> {
    this._listeners.push(listener);
    return this;
  }

  /**
   * Remove a search listener from the search process.
   *
   * @param listener The listener to remove
   */
  public removeListener(listener: SearchListener<T>): SearchAlgorithm<T> {
    this._listeners.slice(this._listeners.indexOf(listener), 1);
    return this;
  }
}<|MERGE_RESOLUTION|>--- conflicted
+++ resolved
@@ -81,7 +81,7 @@
     this._listeners.forEach((listener) => {
       listener.searchStarted(this, budgetManager, terminationManager);
     });
-    getUserInterface().getProgressBar().start(100, 0);
+    getUserInterface().startProgressBar();
 
     // Start initialization budget tracking
     budgetManager.initializationStarted();
@@ -92,20 +92,13 @@
     // Initialize search process
     await this._initialize(budgetManager, terminationManager);
 
-<<<<<<< HEAD
     getUserInterface().startProgressBar()
-    getUserInterface().updateProgressBar(this.getProgress(), budgetManager.getBudget())
-=======
+    getUserInterface().updateProgressBar(this.progress, budgetManager.getBudget())
     // Stop initialization budget tracking, inform the listeners, and start search budget tracking
     budgetManager.initializationStopped();
     this._listeners.forEach((listener) =>
       listener.initializationDone(this, budgetManager, terminationManager)
     );
-    getUserInterface()
-      .getProgressBar()
-      .update(100 - budgetManager.getBudget());
-    budgetManager.searchStarted();
->>>>>>> 97908f4c
 
     // Start search until the budget has expired, a termination trigger has been triggered, or there are no more objectives
     while (
@@ -116,20 +109,14 @@
       // Start next iteration of the search process
       await this._iterate(budgetManager, terminationManager);
 
-<<<<<<< HEAD
-      getUserInterface().updateProgressBar(this.getProgress(), budgetManager.getBudget())
-    }
-    budgetManager.stop();
-    getUserInterface().stopProgressBar()
-=======
+
       // Inform the budget manager and listeners that an iteration happened
       budgetManager.iteration(this);
       this._listeners.forEach((listener) =>
         listener.iteration(this, budgetManager, terminationManager)
       );
-      getUserInterface()
-        .getProgressBar()
-        .update(100 - budgetManager.getBudget());
+        getUserInterface().updateProgressBar(this.progress, budgetManager.getBudget())
+
     }
 
     // Stop search budget tracking
@@ -139,8 +126,8 @@
     this._listeners.forEach((listener) => {
       listener.searchStarted(this, budgetManager, terminationManager);
     });
-    getUserInterface().getProgressBar().stop();
->>>>>>> 97908f4c
+      getUserInterface().stopProgressBar()
+
 
     // Return the archive of covered objectives
     return this._objectiveManager.getArchive();
