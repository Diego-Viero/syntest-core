--- conflicted
+++ resolved
@@ -4,11 +4,8 @@
 import { ObjectiveManager } from "../objective/managers/ObjectiveManager";
 import { BudgetManager } from "../budget/BudgetManager";
 import { getLogger } from "../../util/logger";
-<<<<<<< HEAD
 import {getUserInterface} from "../../ui/UserInterface";
-=======
 import { TerminationManager } from "../termination/TerminationManager";
->>>>>>> 4b4735c8
 
 /**
  * Abstract search algorithm to search for an optimal solution within the search space.
