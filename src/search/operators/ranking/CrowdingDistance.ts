import { TestCase } from "../../../testcase/TestCase";
import { ObjectiveFunction } from "../../objective/ObjectiveFunction";

/**
 * Compute the crowding distance for all individual int the front. This is a
 * variant to the classic crowding distance for many-objective problems, where
 * the extreme of the fronts receive a crowding distance equal to 2.0 while
 * the other solutions have a distance in [0;1]
 *
 * @param front set of individual to consider for the crowding distance
 * @param objectiveFunctions The objectives to consider
 *
 * @author Annibale Panichella
 */
export function crowdingDistance(
  front: TestCase[],
  objectiveFunctions: Set<ObjectiveFunction<TestCase>>
) {
  const size = front.length;

  if (size == 0) return;

  if (size == 1) {
    front[0].setCrowdingDistance(2.0);
    return;
  }
  if (size == 2) {
    front[0].setCrowdingDistance(2.0);
    front[1].setCrowdingDistance(2.0);
    return;
  }

  for (let index = 0; index < front.length; index++) {
    front[index].setCrowdingDistance(0.0);
  }

  for (const objective of objectiveFunctions) {
    // sort the front in ascending order of fitness value
    const orderedFront = front.sort(function (a, b) {
      return a.getDistance(objective) - b.getDistance(objective);
    });

    const objectiveMin = orderedFront[0].getDistance(objective);
    const objectiveMax = orderedFront[size - 1].getDistance(objective);

    if (objectiveMin == objectiveMax) continue;

    // set crowding distance for extreme points
    orderedFront[0].setCrowdingDistance(
      orderedFront[0].getCrowdingDistance() + 2
    );
    orderedFront[size - 1].setCrowdingDistance(
      orderedFront[size - 1].getCrowdingDistance() + 2
    );

    const denominator = Math.abs(objectiveMin - objectiveMax);

    // set crowding distance for all other points
    for (let j = 1; j < size - 1; j++) {
      let distance =
        orderedFront[j + 1].getDistance(objective) -
        orderedFront[j - 1].getDistance(objective);
<<<<<<< HEAD
=======

>>>>>>> 13871682
      if (denominator != 0) {
        distance = distance / denominator;
        distance += orderedFront[j].getCrowdingDistance();
        orderedFront[j].setCrowdingDistance(distance);
      }
    }
  }
}<|MERGE_RESOLUTION|>--- conflicted
+++ resolved
@@ -60,10 +60,7 @@
       let distance =
         orderedFront[j + 1].getDistance(objective) -
         orderedFront[j - 1].getDistance(objective);
-<<<<<<< HEAD
-=======
 
->>>>>>> 13871682
       if (denominator != 0) {
         distance = distance / denominator;
         distance += orderedFront[j].getCrowdingDistance();
