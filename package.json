{
  "name": "syntest-framework",
  "version": "0.1.0",
  "description": "The common core of the SynTest Framework",
  "keywords": [
    "syntest",
    "automatic-test-generation"
  ],
  "homepage": "https://www.syntest.org",
  "bugs": {
    "url": "https://github.com/syntest-framework/syntest-framework/issues"
  },
  "license": "MIT",
  "contributors": [
    "Annibale Panichella",
    "Mitchell Olsthoorn",
    "Dimitri Stallenberg"
  ],
  "main": "dist/index.js",
  "types": "dist/index.d.ts",
  "repository": {
    "type": "git",
    "url": "git+https://github.com/syntest-framework/syntest-framework.git"
  },
  "scripts": {
    "build": "npm run build:compile",
    "build:compile": "tsc --build",
    "build:watch": "tsc --build --watch",
    "clean": "rm -rf .nyc_output dist node_modules",
    "clean:dist": "rm -rf dist",
    "docs": "jsdoc -r dist",
    "format": "prettier --write .",
    "format:check": "prettier --check .",
    "lint": "eslint .",
    "lint:fix": "eslint . --fix",
    "prepare": "npm run build",
    "test": "mocha",
    "test:coverage": "nyc mocha",
    "test:watch": "mocha --watch"
  },
  "dependencies": {
    "@dagrejs/graphlib": "^2.1.4",
    "bignumber.js": "^9.0.1",
    "d3": "^4.13.0",
<<<<<<< HEAD
    "jsdom": "^16.5.1",
=======
    "fast-csv": "^4.3.6",
    "jsdom": "^16.4.0",
>>>>>>> dc923be2
    "seedrandom": "^3.0.5",
    "shelljs": "^0.8.4",
    "winston": "^3.3.3",
    "yargs": "^16.2.0"
  },
  "devDependencies": {
    "@types/chai": "^4.2.15",
    "@types/mocha": "^8.2.2",
    "@types/node": "^14.14.37",
    "@types/sinon": "^9.0.11",
    "@typescript-eslint/eslint-plugin": "^4.19.0",
    "@typescript-eslint/parser": "^4.19.0",
    "chai": "^4.3.4",
    "eslint": "^7.23.0",
    "eslint-config-prettier": "^8.1.0",
<<<<<<< HEAD
    "mocha": "^8.3.2",
=======
    "jsdoc": "^3.6.6",
    "mocha": "^8.3.1",
>>>>>>> dc923be2
    "nyc": "^15.1.0",
    "prettier": "^2.2.1",
    "sinon": "^9.2.4",
    "ts-node": "^9.1.1",
    "typescript": "^4.2.3"
  },
  "engines": {
    "node": ">=10.24.0"
  }
}<|MERGE_RESOLUTION|>--- conflicted
+++ resolved
@@ -42,12 +42,8 @@
     "@dagrejs/graphlib": "^2.1.4",
     "bignumber.js": "^9.0.1",
     "d3": "^4.13.0",
-<<<<<<< HEAD
-    "jsdom": "^16.5.1",
-=======
     "fast-csv": "^4.3.6",
     "jsdom": "^16.4.0",
->>>>>>> dc923be2
     "seedrandom": "^3.0.5",
     "shelljs": "^0.8.4",
     "winston": "^3.3.3",
@@ -63,12 +59,8 @@
     "chai": "^4.3.4",
     "eslint": "^7.23.0",
     "eslint-config-prettier": "^8.1.0",
-<<<<<<< HEAD
-    "mocha": "^8.3.2",
-=======
     "jsdoc": "^3.6.6",
     "mocha": "^8.3.1",
->>>>>>> dc923be2
     "nyc": "^15.1.0",
     "prettier": "^2.2.1",
     "sinon": "^9.2.4",
