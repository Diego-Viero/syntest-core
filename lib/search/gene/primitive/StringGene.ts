--- conflicted
+++ resolved
@@ -18,11 +18,7 @@
 
     mutate(sampler: Sampler, depth: number): StringGene {
         if (prng.nextBoolean(getProperty("resample_gene_chance"))) {
-<<<<<<< HEAD
-            return sampler.sampleGene(depth, this.type)
-=======
             return sampler.sampleGene(depth, this.type, 'primitive')
->>>>>>> dde9db21
         }
 
         if (this.value.length > 0 && this.value.length < this.maxlength) {
