import {GeneOptionManager} from "../..";
import {Individual} from "../..";

/**
 * Sampler class
 *
 * @author Dimitri Stallenberg
 */
export abstract class Sampler {
    protected geneOptionsObject: GeneOptionManager;
    /**
     * Constructor
     * @param geneOptionsObject     the gene option manager
     */
    protected constructor(geneOptionsObject: GeneOptionManager) {
        this.geneOptionsObject = geneOptionsObject
    }

    /**
     * Should sample an individual
     * @return  a sampled individual
     */
    abstract sampleIndividual (): Individual

    /**
     * Should sample any gene based on the type
     * @param depth     the current depth of the gene tree
     * @param type      the return type of the gene to sample
     * @param geneType  the type of the gene
     * @return          a sampled gene
     */
<<<<<<< HEAD
    // @ts-ignore
    abstract sampleGene (depth: number, type: string, geneType='primitive'): any
=======
    abstract sampleGene (depth: number, type: string, geneType: string): any
>>>>>>> dde9db21
}<|MERGE_RESOLUTION|>--- conflicted
+++ resolved
@@ -29,10 +29,5 @@
      * @param geneType  the type of the gene
      * @return          a sampled gene
      */
-<<<<<<< HEAD
-    // @ts-ignore
-    abstract sampleGene (depth: number, type: string, geneType='primitive'): any
-=======
     abstract sampleGene (depth: number, type: string, geneType: string): any
->>>>>>> dde9db21
 }